import os
import subprocess
import sys
import fnmatch

import numpy as np
from setuptools import find_packages, setup
from setuptools.command.build_ext import build_ext
from Cython.Build import cythonize

is_posix = (os.name == "posix")

if is_posix:
    os_name = subprocess.check_output("uname").decode("utf8")
    if "Darwin" in os_name:
        os.environ["CFLAGS"] = "-stdlib=libc++ -std=c++11"
    else:
        os.environ["CFLAGS"] = "-std=c++11"

if os.environ.get("WITHOUT_CYTHON_OPTIMIZATIONS"):
    os.environ["CFLAGS"] += " -O0"


# Avoid a gcc warning below:
# cc1plus: warning: command line option ???-Wstrict-prototypes??? is valid
# for C/ObjC but not for C++
class BuildExt(build_ext):
    def build_extensions(self):
        if os.name != "nt" and "-Wstrict-prototypes" in self.compiler.compiler_so:
            self.compiler.compiler_so.remove("-Wstrict-prototypes")
        super().build_extensions()


def main():
    cpu_count = os.cpu_count() or 8
    version = "20250303"
    all_packages = find_packages(include=["hummingbot", "hummingbot.*"], )
    excluded_paths = [
        "hummingbot.connector.gateway.clob_spot.data_sources.injective",
        "hummingbot.connector.gateway.clob_perp.data_sources.injective_perpetual"
    ]
    packages = [pkg for pkg in all_packages if not any(fnmatch.fnmatch(pkg, pattern) for pattern in excluded_paths)]
    package_data = {
        "hummingbot": [
            "core/cpp/*",
            "VERSION",
            "templates/*TEMPLATE.yml"
        ],
    }
    install_requires = [
        "aiohttp>=3.8.5",
        "asyncssh>=2.13.2",
        "aioprocessing>=2.0.1",
        "aioresponses>=0.7.4",
        "aiounittest>=1.4.2",
        "async-timeout>=4.0.2,<5",
        "bidict>=0.22.1",
        "bip-utils",
        "cachetools>=5.3.1",
        "commlib-py>=0.11",
        "cryptography>=41.0.2",
        "eth-account>=0.13.0",
        "injective-py",
        "msgpack-python",
        "numpy>=1.25.0,<2",
        "objgraph",
        "pandas>=2.0.3",
        "pandas-ta>=0.3.14b",
        "prompt_toolkit>=3.0.39",
        "protobuf>=4.23.3",
        "psutil>=5.9.5",
        "pydantic>=2",
        "pyjwt>=2.3.0",
        "pyperclip>=1.8.2",
        "requests>=2.31.0",
        "ruamel.yaml>=0.2.5",
        "safe-pysha3",
        "scalecodec",
        "scipy>=1.11.1",
        "six>=1.16.0",
        "sqlalchemy>=1.4.49",
        "tabulate>=0.9.0",
        "ujson>=5.7.0",
        "urllib3>=1.26.15,<2.0",
        "web3",
<<<<<<< HEAD
        "websockets",
        "yarl",
        "pandas_ta==0.3.14b",
        "xrpl-py==4.1.0",
=======
        "xrpl-py>=4,<4.1.0",
        "PyYaml>=0.2.5",
>>>>>>> 9f971227
    ]

    cython_kwargs = {
        "language": "c++",
        "language_level": 3,
    }

    cython_sources = ["hummingbot/**/*.pyx"]

    compiler_directives = {
        "annotation_typing": False,
    }
    if os.environ.get("WITHOUT_CYTHON_OPTIMIZATIONS"):
        compiler_directives.update({
            "optimize.use_switch": False,
            "optimize.unpack_method_calls": False,
        })

    if is_posix:
        cython_kwargs["nthreads"] = cpu_count

    if "DEV_MODE" in os.environ:
        version += ".dev1"
        package_data[""] = [
            "*.pxd", "*.pyx", "*.h"
        ]
        package_data["hummingbot"].append("core/cpp/*.cpp")

    if len(sys.argv) > 1 and sys.argv[1] == "build_ext" and is_posix:
        sys.argv.append(f"--parallel={cpu_count}")

    setup(name="hummingbot",
          version=version,
          description="Hummingbot",
          url="https://github.com/hummingbot/hummingbot",
          author="Hummingbot Foundation",
          author_email="dev@hummingbot.org",
          license="Apache 2.0",
          packages=packages,
          package_data=package_data,
          install_requires=install_requires,
          ext_modules=cythonize(cython_sources, compiler_directives=compiler_directives, **cython_kwargs),
          include_dirs=[
              np.get_include()
          ],
          scripts=[
              "bin/hummingbot_quickstart.py"
          ],
          cmdclass={"build_ext": BuildExt},
          )


if __name__ == "__main__":
    main()<|MERGE_RESOLUTION|>--- conflicted
+++ resolved
@@ -83,15 +83,8 @@
         "ujson>=5.7.0",
         "urllib3>=1.26.15,<2.0",
         "web3",
-<<<<<<< HEAD
-        "websockets",
-        "yarl",
-        "pandas_ta==0.3.14b",
-        "xrpl-py==4.1.0",
-=======
-        "xrpl-py>=4,<4.1.0",
+        "xrpl-py>=4.1.0",
         "PyYaml>=0.2.5",
->>>>>>> 9f971227
     ]
 
     cython_kwargs = {
