from decimal import Decimal
import logging

from hummingbot.market.market_base cimport MarketBase
from hummingbot.market.market_base import MarketBase
from hummingbot.core.event.events import (
    OrderType,
    TradeType,
)
from hummingbot.logger import HummingbotLogger

from .data_types import SizingProposal
from .pure_market_making_v2 cimport PureMarketMakingStrategyV2

s_logger = None
s_decimal_0 = Decimal(0)


cdef class StaggeredMultipleSizeSizingDelegate(OrderSizingDelegate):
    def __init__(self, order_start_size: Decimal,
                 order_step_size: Decimal,
                 number_of_orders: int):
        super().__init__()
        self._order_start_size = order_start_size
        self._order_step_size = order_step_size
        self._number_of_orders = number_of_orders
        self._log_warning_order_size = True
        self._log_warning_balance = True

    @classmethod
    def logger(cls) -> HummingbotLogger:
        global s_logger
        if s_logger is None:
            s_logger = logging.getLogger(__name__)
        return s_logger

    @property
    def order_start_size(self) -> Decimal:
        return self._order_start_size

    @property
    def order_step_size(self) -> Decimal:
        return self._order_step_size

    @property
    def number_of_orders(self) -> int:
        return self._number_of_orders

    cdef object c_get_order_size_proposal(self,
                                          PureMarketMakingStrategyV2 strategy,
                                          object market_info,
                                          list active_orders,
                                          object pricing_proposal):
        cdef:
            MarketBase market = market_info.market
<<<<<<< HEAD
            object base_asset_balance = market.c_get_available_balance(market_info.base_asset)
            object quote_asset_balance = market.c_get_available_balance(market_info.quote_asset)
            object required_quote_asset_balance = 0
            object required_base_asset_balance = 0
=======
            object base_asset_balance = Decimal(market.c_get_available_balance(market_info.base_asset))
            object quote_asset_balance = Decimal(market.c_get_available_balance(market_info.quote_asset))
            object required_quote_asset_balance = Decimal(0)
            object required_base_asset_balance = Decimal(0)
>>>>>>> 3b6bcefa
            list buy_orders = []
            list sell_orders = []
            bint has_active_bid = False
            bint has_active_ask = False

        for active_order in active_orders:
            if active_order.is_buy:
                has_active_bid = True
                quote_asset_balance += active_order.quantity * active_order.price
            else:
                has_active_ask = True
                base_asset_balance += active_order.quantity

        for idx in range(self.number_of_orders):
            current_order_size = Decimal(self.order_start_size + self.order_step_size * idx)
            buy_fees = market.c_get_fee(market_info.base_asset,
                                        market_info.quote_asset,
                                        OrderType.MARKET,
                                        TradeType.BUY,
                                        current_order_size,
                                        pricing_proposal.buy_order_prices[idx])

            if market.name == "binance":
                # For binance fees is calculated in base token, so need to adjust for that
                buy_order_size = market.c_quantize_order_amount(market_info.trading_pair,
                                                                current_order_size,
                                                                pricing_proposal.buy_order_prices[idx])
                # Check whether you have enough quote tokens
<<<<<<< HEAD
                required_quote_asset_balance += (buy_order_size * pricing_proposal.buy_order_prices[idx])
=======
                required_quote_asset_balance += buy_order_size * pricing_proposal.buy_order_prices[idx]
>>>>>>> 3b6bcefa

            else:
                buy_order_size = market.c_quantize_order_amount(market_info.trading_pair, current_order_size)
                # For other exchanges, fees is calculated in quote tokens, so need to ensure you have enough for order + fees
<<<<<<< HEAD
                required_quote_asset_balance += (buy_order_size * pricing_proposal.buy_order_prices[idx] * (1 + buy_fees.percent))

            sell_order_size = market.c_quantize_order_amount(market_info.trading_pair, current_order_size, pricing_proposal.sell_order_prices[idx])
=======
                required_quote_asset_balance += buy_order_size * pricing_proposal.buy_order_prices[idx] * Decimal(1 + buy_fees.percent)

            sell_order_size = market.c_quantize_order_amount(market_info.trading_pair,
                                                             current_order_size,
                                                             pricing_proposal.sell_order_prices[idx])
>>>>>>> 3b6bcefa
            required_base_asset_balance += sell_order_size
            if self._log_warning_order_size:
                if buy_order_size == s_decimal_0:
                    self.logger().network(f"Buy Order size is less than minimum order size for Price: {pricing_proposal.buy_order_prices[idx]} ",
                                          f"The orders for price of {pricing_proposal.buy_order_prices[idx]} are too small for the market. Check configuration")

                    # After warning once, set warning flag to False
                    self._log_warning_order_size = False

                if sell_order_size == s_decimal_0:
                    self.logger().network(f"Sell Order size is less than minimum order size for Price: {pricing_proposal.sell_order_prices[idx]} ",
                                          f"The orders for price of {pricing_proposal.sell_order_prices[idx]} are too small for the market. Check configuration")

                    # After warning once, set warning flag to False
                    self._log_warning_order_size = False

            buy_orders.append(buy_order_size)
            sell_orders.append(sell_order_size)

        if self._log_warning_balance:
            if quote_asset_balance < required_quote_asset_balance:
                self.logger().debug(f"Buy(bid) order is not placed because there is not enough Quote asset. "
                                    f"Quote Asset: {quote_asset_balance}, Required Quote Asset: {required_quote_asset_balance}")
                # After warning once, set warning flag to False
                self._log_warning_balance = False

            if base_asset_balance < required_base_asset_balance:
                self.logger().debug(f"Sell(ask) order is not placed because there is not enough Base asset. "
                                    f"Base Asset: {base_asset_balance}, Required Base Asset: {required_base_asset_balance}")
                # After warning once, set warning flag to False
                self._log_warning_balance = False

        # Reset warnings for balance if there is enough balance to place both orders
        if quote_asset_balance >= required_quote_asset_balance and base_asset_balance >= required_base_asset_balance:
            self._log_warning_balance = True

        # Reset warnings for order size if there are no zero sized orders in buy and sell
        if s_decimal_0 not in buy_orders and s_decimal_0 not in sell_orders:
            self._log_warning_order_size = True

        return SizingProposal(
            (buy_orders
             if quote_asset_balance >= required_quote_asset_balance and not has_active_bid
             else [s_decimal_0]),
            (sell_orders
             if base_asset_balance >= required_base_asset_balance and not has_active_ask else
             [s_decimal_0])
        )<|MERGE_RESOLUTION|>--- conflicted
+++ resolved
@@ -53,17 +53,10 @@
                                           object pricing_proposal):
         cdef:
             MarketBase market = market_info.market
-<<<<<<< HEAD
             object base_asset_balance = market.c_get_available_balance(market_info.base_asset)
             object quote_asset_balance = market.c_get_available_balance(market_info.quote_asset)
             object required_quote_asset_balance = 0
             object required_base_asset_balance = 0
-=======
-            object base_asset_balance = Decimal(market.c_get_available_balance(market_info.base_asset))
-            object quote_asset_balance = Decimal(market.c_get_available_balance(market_info.quote_asset))
-            object required_quote_asset_balance = Decimal(0)
-            object required_base_asset_balance = Decimal(0)
->>>>>>> 3b6bcefa
             list buy_orders = []
             list sell_orders = []
             bint has_active_bid = False
@@ -92,26 +85,14 @@
                                                                 current_order_size,
                                                                 pricing_proposal.buy_order_prices[idx])
                 # Check whether you have enough quote tokens
-<<<<<<< HEAD
                 required_quote_asset_balance += (buy_order_size * pricing_proposal.buy_order_prices[idx])
-=======
-                required_quote_asset_balance += buy_order_size * pricing_proposal.buy_order_prices[idx]
->>>>>>> 3b6bcefa
 
             else:
                 buy_order_size = market.c_quantize_order_amount(market_info.trading_pair, current_order_size)
                 # For other exchanges, fees is calculated in quote tokens, so need to ensure you have enough for order + fees
-<<<<<<< HEAD
                 required_quote_asset_balance += (buy_order_size * pricing_proposal.buy_order_prices[idx] * (1 + buy_fees.percent))
 
             sell_order_size = market.c_quantize_order_amount(market_info.trading_pair, current_order_size, pricing_proposal.sell_order_prices[idx])
-=======
-                required_quote_asset_balance += buy_order_size * pricing_proposal.buy_order_prices[idx] * Decimal(1 + buy_fees.percent)
-
-            sell_order_size = market.c_quantize_order_amount(market_info.trading_pair,
-                                                             current_order_size,
-                                                             pricing_proposal.sell_order_prices[idx])
->>>>>>> 3b6bcefa
             required_base_asset_balance += sell_order_size
             if self._log_warning_order_size:
                 if buy_order_size == s_decimal_0:
