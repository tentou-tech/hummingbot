import asyncio
import logging
import math
import time
from decimal import Decimal
from typing import Any, AsyncIterable, Dict, List, Optional, Union

import aiohttp
import ujson

from hummingbot.connector.exchange.ndax import ndax_constants as CONSTANTS, ndax_utils
from hummingbot.connector.exchange.ndax.ndax_api_order_book_data_source import NdaxAPIOrderBookDataSource
from hummingbot.connector.exchange.ndax.ndax_auth import NdaxAuth
from hummingbot.connector.exchange.ndax.ndax_in_flight_order import NdaxInFlightOrder, NdaxInFlightOrderNotCreated
from hummingbot.connector.exchange.ndax.ndax_order_book_tracker import NdaxOrderBookTracker
from hummingbot.connector.exchange.ndax.ndax_user_stream_tracker import NdaxUserStreamTracker
from hummingbot.connector.exchange.ndax.ndax_websocket_adaptor import NdaxWebSocketAdaptor
from hummingbot.connector.exchange_base import ExchangeBase
from hummingbot.connector.trading_rule import TradingRule
from hummingbot.core.api_throttler.async_throttler import AsyncThrottler
from hummingbot.core.clock import Clock
from hummingbot.core.data_type.cancellation_result import CancellationResult
from hummingbot.core.data_type.common import OpenOrder, OrderType, TradeType
from hummingbot.core.data_type.limit_order import LimitOrder
from hummingbot.core.data_type.order_book import OrderBook
from hummingbot.core.data_type.trade_fee import AddedToCostTradeFee
from hummingbot.core.event.events import (
    BuyOrderCompletedEvent,
    BuyOrderCreatedEvent,
    MarketEvent,
    MarketOrderFailureEvent,
    OrderCancelledEvent,
    OrderFilledEvent,
    SellOrderCompletedEvent,
    SellOrderCreatedEvent,
)
from hummingbot.core.network_iterator import NetworkStatus
from hummingbot.core.utils.async_utils import safe_ensure_future, safe_gather
from hummingbot.logger import HummingbotLogger

s_decimal_NaN = Decimal("nan")
s_decimal_0 = Decimal(0)

RESOURCE_NOT_FOUND_ERR = "Resource Not Found"


class NdaxExchange(ExchangeBase):
    """
    Class to onnect with NDAX exchange. Provides order book pricing, user account tracking and
    trading functionality.
    """
    SHORT_POLL_INTERVAL = 5.0
    UPDATE_ORDER_STATUS_MIN_INTERVAL = 10.0
    UPDATE_TRADING_RULES_INTERVAL = 60.0
    LONG_POLL_INTERVAL = 120.0
    ORDER_EXCEED_NOT_FOUND_COUNT = 2

    _logger = None

    @classmethod
    def logger(cls) -> HummingbotLogger:
        if cls._logger is None:
            cls._logger = logging.getLogger(__name__)
        return cls._logger

    def __init__(self,
                 ndax_uid: str,
                 ndax_api_key: str,
                 ndax_secret_key: str,
                 ndax_account_name: str,
                 trading_pairs: Optional[List[str]] = None,
                 trading_required: bool = True,
                 domain: Optional[str] = None
                 ):
        """
        :param ndax_uid: User ID of the account
        :param ndax_api_key: The API key to connect to private NDAX APIs.
        :param ndax_secret_key: The API secret.
        :param ndax_account_name: The name of the account associated to the user account.
        :param trading_pairs: The market trading pairs which to track order book data.
        :param trading_required: Whether actual trading is needed.
        """
        super().__init__()
        self._trading_required = trading_required
        self._trading_pairs = trading_pairs
        self._auth = NdaxAuth(uid=ndax_uid,
                              api_key=ndax_api_key,
                              secret_key=ndax_secret_key,
                              account_name=ndax_account_name)
        self._throttler = AsyncThrottler(CONSTANTS.RATE_LIMITS)
        self._shared_client = aiohttp.ClientSession()
        self._set_order_book_tracker(NdaxOrderBookTracker(
            throttler=self._throttler, shared_client=self._shared_client, trading_pairs=trading_pairs, domain=domain
        ))
        self._user_stream_tracker = NdaxUserStreamTracker(
            throttler=self._throttler, shared_client=self._shared_client, auth_assistant=self._auth, domain=domain
        )
        self._domain = domain
        self._ev_loop = asyncio.get_event_loop()
        self._poll_notifier = asyncio.Event()
        self._last_timestamp = 0
        self._in_flight_orders = {}
        self._order_not_found_records = {}  # Dict[client_order_id:str, count:int]
        self._trading_rules = {}  # Dict[trading_pair:str, TradingRule]
        self._last_poll_timestamp = 0

        self._status_polling_task = None
        self._user_stream_tracker_task = None
        self._user_stream_event_listener_task = None
        self._trading_rules_polling_task = None

        self._account_id = None

    @property
    def name(self) -> str:
        return CONSTANTS.EXCHANGE_NAME

    @property
    def account_id(self) -> int:
        return self._account_id

    @property
    def trading_rules(self) -> Dict[str, TradingRule]:
        return self._trading_rules

    @property
    def in_flight_orders(self) -> Dict[str, NdaxInFlightOrder]:
        return self._in_flight_orders

    @property
    def status_dict(self) -> Dict[str, bool]:
        """
        A dictionary of statuses of various exchange's components. Used to determine if the connector is ready
        """
        return {
            "account_id_initialized": self.account_id if self._trading_required else True,
            "order_books_initialized": self.order_book_tracker.ready,
            "account_balance": len(self._account_balances) > 0 if self._trading_required else True,
            "trading_rule_initialized": len(self._trading_rules) > 0,
            "user_stream_initialized":
                self._user_stream_tracker.data_source.last_recv_time > 0 if self._trading_required else True,
        }

    @property
    def ready(self) -> bool:
        """
        Determines if the connector is ready.
        :return True when all statuses pass, this might take 5-10 seconds for all the connector's components and
        services to be ready.
        """
        return all(self.status_dict.values())

    @property
    def order_books(self) -> Dict[str, OrderBook]:
        return self.order_book_tracker.order_books

    @property
    def limit_orders(self) -> List[LimitOrder]:
        return [
            in_flight_order.to_limit_order()
            for in_flight_order in self._in_flight_orders.values()
        ]

    @property
    def tracking_states(self) -> Dict[str, Any]:
        """
        :return active in-flight order in JSON format. Used to save order entries into local sqlite databse.
        """
        return {
            client_oid: order.to_json()
            for client_oid, order in self._in_flight_orders.items()
            if not order.is_done
        }

    async def initialized_account_id(self) -> int:
        if not self._account_id:
            self._account_id = await self._get_account_id()
        return self._account_id

    def restore_tracking_states(self, saved_states: Dict[str, Any]):
        """
        Restore in-flight orders from the saved tracking states(from local db). This is such that the connector can pick
        up from where it left off before Hummingbot client was terminated.
        :param saved_states: The saved tracking_states.
        """
        self._in_flight_orders.update({
            client_oid: NdaxInFlightOrder.from_json(order_json)
            for client_oid, order_json in saved_states.items()
        })

    def supported_order_types(self) -> List[OrderType]:
        """
        :return: a list of OrderType supported by this connector.
        Note that Market order type is no longer required and will not be used.
        """
        return [OrderType.MARKET, OrderType.LIMIT, OrderType.LIMIT_MAKER]

    async def _get_account_id(self) -> int:
        """
        Calls REST API to retrieve Account ID
        """
        params = {
            "OMSId": 1,
            "UserId": self._auth.uid,
            "UserName": self._auth.account_name
        }

        resp: List[int] = await self._api_request(
            "GET",
            path_url=CONSTANTS.USER_ACCOUNT_INFOS_PATH_URL,
            params=params,
            is_auth_required=True,
        )

        account_info = next((account_info for account_info in resp
                             if account_info.get("AccountName") == self._auth.account_name),
                            None)
        if account_info is None:
            self.logger().error(f"There is no account named {self._auth.account_name} "
                                f"associated with the current NDAX user")
            acc_id = None
        else:
            acc_id = int(account_info.get("AccountId"))

        return acc_id

    def start(self, clock: Clock, timestamp: float):
        """
        This function is called automatically by the clock.
        """
        super().start(clock, timestamp)

    def stop(self, clock: Clock):
        """
        This function is called automatically by the clock.
        """
        super().stop(clock)

    async def start_network(self):
        """
        This function is required by NetworkIterator base class and is called automatically.
        It starts tracking order book, polling trading rules,
        updating statuses and tracking user data.
        """
<<<<<<< HEAD
        self.order_book_tracker.start()
=======
        self.logger().warning("This exchange connector does not provide trades feed. "
                              "Strategies which depend on it will not work properly.")
        self._order_book_tracker.start()
>>>>>>> 1eb2577a
        self._trading_rules_polling_task = safe_ensure_future(self._trading_rules_polling_loop())
        if self._trading_required:
            self._status_polling_task = safe_ensure_future(self._status_polling_loop())
            self._user_stream_tracker_task = safe_ensure_future(self._user_stream_tracker.start())
            self._user_stream_event_listener_task = safe_ensure_future(self._user_stream_event_listener())

    async def stop_network(self):
        """
        This function is required by NetworkIterator base class and is called automatically.
        """
        self.order_book_tracker.stop()
        if self._status_polling_task is not None:
            self._status_polling_task.cancel()
            self._status_polling_task = None
        if self._trading_rules_polling_task is not None:
            self._trading_rules_polling_task.cancel()
            self._trading_rules_polling_task = None
        if self._user_stream_tracker_task is not None:
            self._user_stream_tracker_task.cancel()
            self._user_stream_tracker_task = None
        if self._user_stream_event_listener_task is not None:
            self._user_stream_event_listener_task.cancel()
            self._user_stream_event_listener_task = None

    async def check_network(self) -> NetworkStatus:
        """
        This function is required by NetworkIterator base class and is called periodically to check
        the network connection. Simply ping the network (or call any light weight public API).
        """
        try:
            resp = await self._api_request(
                method="GET",
                path_url=CONSTANTS.PING_PATH_URL,
                limit_id=CONSTANTS.HTTP_PING_ID,
            )
            if "msg" not in resp or resp["msg"] != "PONG":
                raise Exception()
        except asyncio.CancelledError:
            raise
        except Exception:
            return NetworkStatus.NOT_CONNECTED
        return NetworkStatus.CONNECTED

    async def _api_request(self,
                           method: str,
                           path_url: str,
                           params: Optional[Dict[str, Any]] = None,
                           data: Optional[Dict[str, Any]] = None,
                           is_auth_required: bool = False,
                           limit_id: Optional[str] = None) -> Union[Dict[str, Any], List[Any]]:
        """
        Sends an aiohttp request and waits for a response.
        :param method: The HTTP method, e.g. get or post
        :param path_url: The path url or the API end point
        :param params: The query parameters of the API request
        :param params: The body parameters of the API request
        :param is_auth_required: Whether an authentication is required, when True the function will add encrypted
        signature to the request.
        :param limit_id: The id used for the API throttler. If not supplied, the `path_url` is used instead.
        :returns A response in json format.
        """
        url = ndax_utils.rest_api_url(self._domain) + path_url

        try:
            if is_auth_required:
                headers = self._auth.get_auth_headers()
            else:
                headers = self._auth.get_headers()

            limit_id = limit_id or path_url
            if method == "GET":
                async with self._throttler.execute_task(limit_id):
                    response = await self._shared_client.get(url, headers=headers, params=params)
            elif method == "POST":
                async with self._throttler.execute_task(limit_id):
                    response = await self._shared_client.post(url, headers=headers, data=ujson.dumps(data))
            else:
                raise NotImplementedError(f"{method} HTTP Method not implemented. ")

            data = await response.text()
            if data == CONSTANTS.API_LIMIT_REACHED_ERROR_MESSAGE:
                raise Exception(f"The exchange API request limit has been reached (original error '{data}')")

            parsed_response = await response.json()

        except ValueError as e:
            self.logger().error(f"{str(e)}")
            raise ValueError(f"Error authenticating request {method} {url}. Error: {str(e)}")
        except Exception as e:
            raise IOError(f"Error parsing data from {url}. Error: {str(e)}")
        if response.status != 200 or (isinstance(parsed_response, dict) and not parsed_response.get("result", True)):
            self.logger().error(f"Error fetching data from {url}. HTTP status is {response.status}. "
                                f"Message: {parsed_response} "
                                f"Params: {params} "
                                f"Data: {data}")
            raise Exception(f"Error fetching data from {url}. HTTP status is {response.status}. "
                            f"Message: {parsed_response} "
                            f"Params: {params} "
                            f"Data: {data}")

        return parsed_response

    def get_order_price_quantum(self, trading_pair: str, price: Decimal) -> Decimal:
        """
        Used by quantize_order_price() in _create_order()
        Returns a price step, a minimum price increment for a given trading pair.
        """
        trading_rule = self._trading_rules[trading_pair]
        return trading_rule.min_price_increment

    def get_order_size_quantum(self, trading_pair: str, order_size: Decimal) -> Decimal:
        """
        Used by quantize_order_price() in _create_order()
        Returns an order amount step, a minimum amount increment for a given trading pair.
        """
        trading_rule = self._trading_rules[trading_pair]
        return Decimal(trading_rule.min_base_amount_increment)

    def get_order_book(self, trading_pair: str) -> OrderBook:
        if trading_pair not in self.order_book_tracker.order_books:
            raise ValueError(f"No order book exists for '{trading_pair}'.")
        return self.order_book_tracker.order_books[trading_pair]

    async def _create_order(self,
                            trade_type: TradeType,
                            order_id: str,
                            trading_pair: str,
                            amount: Decimal,
                            price: Decimal = s_decimal_0,
                            order_type: OrderType = OrderType.MARKET):
        """
        Calls create-order API end point to place an order, starts tracking the order and triggers order created event.
        :param trade_type: BUY or SELL
        :param order_id: Internal order id (also called client_order_id)
        :param trading_pair: The market to place order
        :param amount: The order amount (in base token value)
        :param price: The order price
        :param order_type: The order type
        """
        trading_rule: TradingRule = self._trading_rules[trading_pair]

        trading_pair_ids: Dict[str, int] = await self.order_book_tracker.data_source.get_instrument_ids()

        try:
            amount: Decimal = self.quantize_order_amount(trading_pair, amount)
            if amount < trading_rule.min_order_size:
                raise ValueError(f"{trade_type.name} order amount {amount} is lower than the minimum order size "
                                 f"{trading_rule.min_order_size}.")

            params = {
                "InstrumentId": trading_pair_ids[trading_pair],
                "OMSId": 1,
                "AccountId": await self.initialized_account_id(),
                "ClientOrderId": int(order_id),
                "Side": 0 if trade_type == TradeType.BUY else 1,
                "Quantity": amount,
                "TimeInForce": 1,  # GTC
            }

            if order_type.is_limit_type():
                price: Decimal = self.quantize_order_price(trading_pair, price)

                params.update({
                    "OrderType": 2,  # Limit
                    "LimitPrice": price,
                })
            else:
                params.update({
                    "OrderType": 1  # Market
                })

            self.start_tracking_order(order_id,
                                      None,
                                      trading_pair,
                                      trade_type,
                                      price,
                                      amount,
                                      order_type
                                      )

            send_order_results = await self._api_request(
                method="POST",
                path_url=CONSTANTS.SEND_ORDER_PATH_URL,
                data=params,
                is_auth_required=True
            )

            if send_order_results["status"] == "Rejected":
                raise ValueError(f"Order is rejected by the API. "
                                 f"Parameters: {params} Error Msg: {send_order_results['errormsg']}")

            exchange_order_id = str(send_order_results["OrderId"])
            tracked_order = self._in_flight_orders.get(order_id)
            if tracked_order is not None:
                self.logger().info(f"Created {order_type.name} {trade_type.name} order {order_id} for "
                                   f"{amount} {trading_pair}.")
                tracked_order.update_exchange_order_id(exchange_order_id)

        except asyncio.CancelledError:
            raise
        except Exception as e:
            self.stop_tracking_order(order_id)
            self.trigger_event(MarketEvent.OrderFailure,
                               MarketOrderFailureEvent(self.current_timestamp, order_id, order_type))
            self.logger().network(
                f"Error submitting {trade_type.name} {order_type.name} order to NDAX for "
                f"{amount} {trading_pair} {price}. Error: {str(e)}",
                exc_info=True,
                app_warning_msg="Error submitting order to NDAX. "
            )

    def trigger_order_created_event(self, order: NdaxInFlightOrder):
        event_tag = MarketEvent.BuyOrderCreated if order.trade_type is TradeType.BUY else MarketEvent.SellOrderCreated
        event_class = BuyOrderCreatedEvent if order.trade_type is TradeType.BUY else SellOrderCreatedEvent
        self.trigger_event(event_tag,
                           event_class(
                               self.current_timestamp,
                               order.order_type,
                               order.trading_pair,
                               order.amount,
                               order.price,
                               order.client_order_id,
                               order.creation_timestamp,
                               exchange_order_id=order.exchange_order_id
                           ))

    def buy(self, trading_pair: str, amount: Decimal, order_type: OrderType = OrderType.MARKET,
            price: Decimal = s_decimal_NaN, **kwargs) -> str:
        """
        Buys an amount of base asset as specified in the trading pair. This function returns immediately.
        To see an actual order, wait for a BuyOrderCreatedEvent.
        :param trading_pair: The market (e.g. BTC-CAD) to buy from
        :param amount: The amount in base token value
        :param order_type: The order type
        :param price: The price in which the order is to be placed at
        :returns A new client order id
        """
        order_id: str = ndax_utils.get_new_client_order_id(True, trading_pair)
        safe_ensure_future(self._create_order(trade_type=TradeType.BUY,
                                              trading_pair=trading_pair,
                                              order_id=order_id,
                                              amount=amount,
                                              price=price,
                                              order_type=order_type,
                                              ))
        return order_id

    def sell(self, trading_pair: str, amount: Decimal, order_type: OrderType = OrderType.MARKET,
             price: Decimal = s_decimal_NaN, **kwargs) -> str:
        """
        Sells an amount of base asset as specified in the trading pair. This function returns immediately.
        To see an actual order, wait for a BuyOrderCreatedEvent.
        :param trading_pair: The market (e.g. BTC-CAD) to buy from
        :param amount: The amount in base token value
        :param order_type: The order type
        :param price: The price in which the order is to be placed at
        :returns A new client order id
        """
        order_id: str = ndax_utils.get_new_client_order_id(False, trading_pair)
        safe_ensure_future(self._create_order(trade_type=TradeType.SELL,
                                              trading_pair=trading_pair,
                                              order_id=order_id,
                                              amount=amount,
                                              price=price,
                                              order_type=order_type,
                                              ))
        return order_id

    async def _execute_cancel(self, trading_pair: str, order_id: str) -> str:
        """
        To determine if an order is successfully canceled, we either call the
        GetOrderStatus/GetOpenOrders endpoint or wait for a OrderStateEvent/OrderTradeEvent from the WS.
        :param trading_pair: The market (e.g. BTC-CAD) the order is in.
        :param order_id: The client_order_id of the order to be cancelled.
        """
        try:
            tracked_order: Optional[NdaxInFlightOrder] = self._in_flight_orders.get(order_id, None)
            if tracked_order is None:
                raise ValueError(f"Failed to cancel order - {order_id}. Order not being tracked.")
            if tracked_order.is_locally_working:
                raise NdaxInFlightOrderNotCreated(
                    f"Failed to cancel order - {order_id}. Order not yet created."
                    f" This is most likely due to rate-limiting."
                )

            body_params = {
                "OMSId": 1,
                "AccountId": await self.initialized_account_id(),
                "OrderId": await tracked_order.get_exchange_order_id()
            }

            # The API response simply verifies that the API request have been received by the API servers.
            await self._api_request(
                method="POST",
                path_url=CONSTANTS.CANCEL_ORDER_PATH_URL,
                data=body_params,
                is_auth_required=True
            )

            return order_id

        except asyncio.CancelledError:
            raise
        except NdaxInFlightOrderNotCreated:
            raise
        except Exception as e:
            self.logger().error(f"Failed to cancel order {order_id}: {str(e)}")
            self.logger().network(
                f"Failed to cancel order {order_id}: {str(e)}",
                exc_info=True,
                app_warning_msg=f"Failed to cancel order {order_id} on NDAX. "
                                f"Check API key and network connection."
            )
            if RESOURCE_NOT_FOUND_ERR in str(e):
                self._order_not_found_records[order_id] = self._order_not_found_records.get(order_id, 0) + 1
                if self._order_not_found_records[order_id] >= self.ORDER_EXCEED_NOT_FOUND_COUNT:
                    self.logger().warning(f"Order {order_id} does not seem to be active, will stop tracking order...")
                    self.stop_tracking_order(order_id)
                    self.trigger_event(MarketEvent.OrderCancelled,
                                       OrderCancelledEvent(self.current_timestamp, order_id))

    def cancel(self, trading_pair: str, order_id: str):
        """
        Cancel an order. This function returns immediately.
        An Order is only determined to be cancelled when a OrderCancelledEvent is received.
        :param trading_pair: The market (e.g. BTC-CAD) of the order.
        :param order_id: The client_order_id of the order to be cancelled.
        """
        safe_ensure_future(self._execute_cancel(trading_pair, order_id))
        return order_id

    async def get_open_orders(self) -> List[OpenOrder]:
        query_params = {
            "OMSId": 1,
            "AccountId": await self.initialized_account_id(),
        }
        open_orders: List[Dict[str, Any]] = await self._api_request(method="GET",
                                                                    path_url=CONSTANTS.GET_OPEN_ORDERS_PATH_URL,
                                                                    params=query_params,
                                                                    is_auth_required=True)

        trading_pair_id_map: Dict[str, int] = await self.order_book_tracker.data_source.get_instrument_ids()
        id_trading_pair_map: Dict[int, str] = {instrument_id: trading_pair
                                               for trading_pair, instrument_id in trading_pair_id_map.items()}

        return [OpenOrder(client_order_id=order["ClientOrderId"],
                          trading_pair=id_trading_pair_map[order["Instrument"]],
                          price=Decimal(str(order["Price"])),
                          amount=Decimal(str(order["Quantity"])),
                          executed_amount=Decimal(str(order["QuantityExecuted"])),
                          status=order["OrderState"],
                          order_type=OrderType.LIMIT if order["OrderType"] == "Limit" else OrderType.MARKET,
                          is_buy=True if order["Side"] == "Buy" else False,
                          time=order["ReceiveTime"],
                          exchange_order_id=order["OrderId"],
                          )
                for order in open_orders]

    async def cancel_all(self, timeout_sec: float) -> List[CancellationResult]:
        """
        Cancels all in-flight orders and waits for cancellation results.
        Used by bot's top level stop and exit commands (cancelling outstanding orders on exit)
        :param timeout_sec: The timeout at which the operation will be canceled.
        :returns List of CancellationResult which indicates whether each order is successfully cancelled.
        """

        # Note: NDAX's CancelOrder endpoint simply indicates if the cancel requests has been succesfully received.
        cancellation_results = []
        tracked_orders = self.in_flight_orders
        try:
            for order in tracked_orders.values():
                self.cancel(trading_pair=order.trading_pair,
                            order_id=order.client_order_id)

            open_orders = await self.get_open_orders()

            for client_oid, tracked_order in tracked_orders.items():
                matched_order = [o for o in open_orders if o.client_order_id == client_oid]
                if not matched_order:
                    cancellation_results.append(CancellationResult(client_oid, True))
                    self.trigger_event(MarketEvent.OrderCancelled,
                                       OrderCancelledEvent(self.current_timestamp, client_oid))
                else:
                    cancellation_results.append(CancellationResult(client_oid, False))

        except Exception as ex:
            self.logger().network(
                f"Failed to cancel all orders ({ex})",
                exc_info=True,
                app_warning_msg="Failed to cancel all orders on NDAX. Check API key and network connection."
            )
        return cancellation_results

    def _format_trading_rules(self, instrument_info: List[Dict[str, Any]]) -> Dict[str, TradingRule]:
        """
        Converts JSON API response into a local dictionary of trading rules.
        :param instrument_info: The JSON API response.
        :returns: A dictionary of trading pair to its respective TradingRule.
        """
        result = {}
        for instrument in instrument_info:
            try:
                trading_pair = f"{instrument['Product1Symbol']}-{instrument['Product2Symbol']}"

                result[trading_pair] = TradingRule(trading_pair=trading_pair,
                                                   min_order_size=Decimal(str(instrument["MinimumQuantity"])),
                                                   min_price_increment=Decimal(str(instrument["PriceIncrement"])),
                                                   min_base_amount_increment=Decimal(str(instrument["QuantityIncrement"])),
                                                   )
            except Exception:
                self.logger().error(f"Error parsing the trading pair rule: {instrument}. Skipping...",
                                    exc_info=True)
        return result

    async def _update_trading_rules(self):
        params = {
            "OMSId": 1
        }
        instrument_info: List[Dict[str, Any]] = await self._api_request(
            method="GET",
            path_url=CONSTANTS.MARKETS_URL,
            params=params
        )
        self._trading_rules.clear()
        self._trading_rules = self._format_trading_rules(instrument_info)

    async def _trading_rules_polling_loop(self):
        """
        Periodically update trading rules.
        """
        while True:
            try:
                await self._update_trading_rules()
                await asyncio.sleep(self.UPDATE_TRADING_RULES_INTERVAL)
            except asyncio.CancelledError:
                raise
            except Exception as e:
                self.logger().network(f"Unexpected error while fetching trading rules. Error: {str(e)}",
                                      exc_info=True,
                                      app_warning_msg="Could not fetch new trading rules from NDAX. "
                                      "Check network connection.")
                await asyncio.sleep(0.5)

    async def _update_balances(self):
        """
        Calls REST API to update total and available balances
        """
        local_asset_names = set(self._account_balances.keys())
        remote_asset_names = set()

        params = {
            "OMSId": 1,
            "AccountId": await self.initialized_account_id()
        }
        account_positions: List[Dict[str, Any]] = await self._api_request(
            method="GET",
            path_url=CONSTANTS.ACCOUNT_POSITION_PATH_URL,
            params=params,
            is_auth_required=True
        )
        for position in account_positions:
            asset_name = position["ProductSymbol"]
            self._account_balances[asset_name] = Decimal(str(position["Amount"]))
            self._account_available_balances[asset_name] = self._account_balances[asset_name] - Decimal(
                str(position["Hold"]))
            remote_asset_names.add(asset_name)

        asset_names_to_remove = local_asset_names.difference(remote_asset_names)
        for asset_name in asset_names_to_remove:
            del self._account_available_balances[asset_name]
            del self._account_balances[asset_name]

    def start_tracking_order(self,
                             order_id: str,
                             exchange_order_id: Optional[str],
                             trading_pair: str,
                             trade_type: TradeType,
                             price: Decimal,
                             amount: Decimal,
                             order_type: OrderType):
        """
        Starts tracking an order by simply adding it into _in_flight_orders dictionary.
        """
        self._in_flight_orders[order_id] = NdaxInFlightOrder(
            client_order_id=order_id,
            exchange_order_id=exchange_order_id,
            trading_pair=trading_pair,
            order_type=order_type,
            trade_type=trade_type,
            price=price,
            amount=amount,
            creation_timestamp=self.current_timestamp
        )

    def stop_tracking_order(self, order_id: str):
        """
        Stops tracking an order by simply removing it from _in_flight_orders dictionary.
        """
        if order_id in self._in_flight_orders:
            del self._in_flight_orders[order_id]

    async def _update_order_status(self):
        """
        Calls REST API to get order status
        """
        # Waiting on buy and sell functionality.
        active_orders: List[NdaxInFlightOrder] = [
            o for o in self._in_flight_orders.values()
            if not o.is_locally_working
        ]
        if len(active_orders) == 0:
            return

        tasks = []
        for active_order in active_orders:
            ex_order_id: Optional[str] = None
            try:
                ex_order_id = await active_order.get_exchange_order_id()
            except asyncio.TimeoutError:
                # We assume that tracked orders without an exchange order id is an order that failed to be created.
                self._order_not_found_records[active_order.client_order_id] = self._order_not_found_records.get(active_order.client_order_id, 0) + 1
                self.logger().debug(f"Tracker order {active_order.client_order_id} does not have an exchange id."
                                    f"Attempting fetch in next polling interval")
                if self._order_not_found_records[active_order.client_order_id] >= self.ORDER_EXCEED_NOT_FOUND_COUNT:
                    self.logger().info(f"Order {active_order.client_order_id} does not seem to be active, will stop tracking order...")
                    self.stop_tracking_order(active_order.client_order_id)
                    self.trigger_event(MarketEvent.OrderCancelled,
                                       OrderCancelledEvent(self.current_timestamp, active_order.client_order_id))
                continue

            query_params = {
                "OMSId": 1,
                "AccountId": await self.initialized_account_id(),
                "OrderId": int(ex_order_id),
            }

            tasks.append(
                asyncio.create_task(self._api_request(method="GET",
                                                      path_url=CONSTANTS.GET_ORDER_STATUS_PATH_URL,
                                                      params=query_params,
                                                      is_auth_required=True,
                                                      )))
        self.logger().debug(f"Polling for order status updates of {len(tasks)} orders. ")

        raw_responses: List[Dict[str, Any]] = await safe_gather(*tasks, return_exceptions=True)

        # Initial parsing of responses. Removes Exceptions.
        parsed_status_responses: List[Dict[str, Any]] = []
        for resp in raw_responses:
            if not isinstance(resp, Exception):
                parsed_status_responses.append(resp)
            else:
                self.logger().error(f"Error fetching order status. Response: {resp}")

        if len(parsed_status_responses) == 0:
            return

        min_ts: int = min([int(order_status["ReceiveTime"])
                           for order_status in parsed_status_responses])

        trade_history_tasks = []
        trading_pair_ids: Dict[str, int] = await self.order_book_tracker.data_source.get_instrument_ids()

        for trading_pair in self._trading_pairs:
            body_params = {
                "OMSId": 1,
                "AccountId": await self.initialized_account_id(),
                "UserId": self._auth.uid,
                "InstrumentId": trading_pair_ids[trading_pair],
                "StartTimestamp": min_ts,
            }
            trade_history_tasks.append(
                asyncio.create_task(self._api_request(method="POST",
                                                      path_url=CONSTANTS.GET_TRADES_HISTORY_PATH_URL,
                                                      data=body_params,
                                                      is_auth_required=True)))

        raw_responses: List[Dict[str, Any]] = await safe_gather(*trade_history_tasks, return_exceptions=True)

        # Initial parsing of responses. Joining all the responses
        parsed_history_resps: List[Dict[str, Any]] = []
        for resp in raw_responses:
            if not isinstance(resp, Exception):
                parsed_history_resps.extend(resp)
            else:
                self.logger().error(f"Error fetching trades history. Response: {resp}")

        # Trade updates must be handled before any order status updates.
        for trade in parsed_history_resps:
            self._process_trade_event_message(trade)

        for order_status in parsed_status_responses:
            self._process_order_event_message(order_status)

    def _reset_poll_notifier(self):
        self._poll_notifier = asyncio.Event()

    async def _status_polling_loop(self):
        """
        Periodically update user balances and order status via REST API. This serves as a fallback measure for web
        socket API updates.
        """
        while True:
            try:
                self._reset_poll_notifier()
                await self._poll_notifier.wait()
                start_ts = self.current_timestamp
                await safe_gather(
                    self._update_balances(),
                    self._update_order_status(),
                )
                self._last_poll_timestamp = start_ts
            except asyncio.CancelledError:
                raise
            except Exception as e:
                self.logger().error(f"Unexpected error while in status polling loop. Error: {str(e)}", exc_info=True)
                self.logger().network("Unexpected error while fetching account updates.",
                                      exc_info=True,
                                      app_warning_msg="Could not fetch account updates from NDAX. "
                                                      "Check API key and network connection.")
                await asyncio.sleep(0.5)

    def tick(self, timestamp: float):
        """
        Is called automatically by the clock for each clock tick(1 second by default).
        It checks if a status polling task is due for execution.
        """
        now = time.time()
        poll_interval = (self.SHORT_POLL_INTERVAL
                         if now - self._user_stream_tracker.last_recv_time > 60.0
                         else self.LONG_POLL_INTERVAL)
        last_tick = int(self._last_timestamp / poll_interval)
        current_tick = int(timestamp / poll_interval)
        if current_tick > last_tick:
            if not self._poll_notifier.is_set():
                self._poll_notifier.set()
        self._last_timestamp = timestamp

    def get_fee(self,
                base_currency: str,
                quote_currency: str,
                order_type: OrderType,
                order_side: TradeType,
                amount: Decimal,
                price: Decimal = s_decimal_NaN,
                is_maker: Optional[bool] = None) -> AddedToCostTradeFee:
        """
        To get trading fee, this function is simplified by using fee override configuration. Most parameters to this
        function are ignore except order_type. Use OrderType.LIMIT_MAKER to specify you want trading fee for
        maker order.
        """
        is_maker = order_type is OrderType.LIMIT_MAKER
        return AddedToCostTradeFee(percent=self.estimate_fee_pct(is_maker))

    async def _iter_user_event_queue(self) -> AsyncIterable[Dict[str, any]]:
        while True:
            try:
                yield await self._user_stream_tracker.user_stream.get()
            except asyncio.CancelledError:
                raise
            except Exception:
                self.logger().network(
                    "Unknown error. Retrying after 1 seconds.",
                    exc_info=True,
                    app_warning_msg="Could not fetch user events from NDAX. Check API key and network connection."
                )
                await asyncio.sleep(1.0)

    async def _user_stream_event_listener(self):
        """
        Listens to message in _user_stream_tracker.user_stream queue.
        """
        async for event_message in self._iter_user_event_queue():
            try:
                endpoint = NdaxWebSocketAdaptor.endpoint_from_message(event_message)
                payload = NdaxWebSocketAdaptor.payload_from_message(event_message)

                if endpoint == CONSTANTS.ACCOUNT_POSITION_EVENT_ENDPOINT_NAME:
                    self._process_account_position_event(payload)
                elif endpoint == CONSTANTS.ORDER_STATE_EVENT_ENDPOINT_NAME:
                    self._process_order_event_message(payload)
                elif endpoint == CONSTANTS.ORDER_TRADE_EVENT_ENDPOINT_NAME:
                    self._process_trade_event_message(payload)
                else:
                    self.logger().debug(f"Unknown event received from the connector ({event_message})")
            except asyncio.CancelledError:
                raise
            except Exception as ex:
                self.logger().error(f"Unexpected error in user stream listener loop ({ex})", exc_info=True)
                await asyncio.sleep(5.0)

    def _process_account_position_event(self, account_position_event: Dict[str, Any]):
        token = account_position_event["ProductSymbol"]
        amount = Decimal(str(account_position_event["Amount"]))
        on_hold = Decimal(str(account_position_event["Hold"]))
        self._account_balances[token] = amount
        self._account_available_balances[token] = (amount - on_hold)

    def _process_order_event_message(self, order_msg: Dict[str, Any]):
        """
        Updates in-flight order and triggers cancellation or failure event if needed.
        :param order_msg: The order event message payload
        """
        client_order_id = str(order_msg["ClientOrderId"])
        if client_order_id in self.in_flight_orders:
            tracked_order = self.in_flight_orders[client_order_id]
            was_locally_working = tracked_order.is_locally_working

            # Update order execution status
            tracked_order.last_state = order_msg["OrderState"]

            if was_locally_working and tracked_order.is_working:
                self.trigger_order_created_event(tracked_order)
            elif tracked_order.is_cancelled:
                self.logger().info(f"Successfully canceled order {client_order_id}")
                self.trigger_event(MarketEvent.OrderCancelled,
                                   OrderCancelledEvent(
                                       self.current_timestamp,
                                       client_order_id))
                self.stop_tracking_order(client_order_id)
            elif tracked_order.is_failure:
                self.logger().info(f"The market order {client_order_id} has failed according to order status event. "
                                   f"Reason: {order_msg['ChangeReason']}")
                self.trigger_event(MarketEvent.OrderFailure,
                                   MarketOrderFailureEvent(
                                       self.current_timestamp,
                                       client_order_id,
                                       tracked_order.order_type
                                   ))
                self.stop_tracking_order(client_order_id)

    def _process_trade_event_message(self, order_msg: Dict[str, Any]):
        """
        Updates in-flight order and trigger order filled event for trade message received. Triggers order completed
        event if the total executed amount equals to the specified order amount.
        :param order_msg: The order event message payload
        """

        client_order_id = str(order_msg["ClientOrderId"])
        if client_order_id in self.in_flight_orders:
            tracked_order = self.in_flight_orders[client_order_id]
            updated = tracked_order.update_with_trade_update(order_msg)

            if updated:
                trade_amount = Decimal(str(order_msg["Quantity"]))
                trade_price = Decimal(str(order_msg["Price"]))
                trade_fee = self.get_fee(base_currency=tracked_order.base_asset,
                                         quote_currency=tracked_order.quote_asset,
                                         order_type=tracked_order.order_type,
                                         order_side=tracked_order.trade_type,
                                         amount=trade_amount,
                                         price=trade_price)
                amount_for_fee = (trade_amount if tracked_order.trade_type is TradeType.BUY
                                  else trade_amount * trade_price)
                tracked_order.fee_paid += amount_for_fee * trade_fee.percent

                self.trigger_event(
                    MarketEvent.OrderFilled,
                    OrderFilledEvent(
                        self.current_timestamp,
                        tracked_order.client_order_id,
                        tracked_order.trading_pair,
                        tracked_order.trade_type,
                        tracked_order.order_type,
                        trade_price,
                        trade_amount,
                        trade_fee,
                        exchange_trade_id=str(order_msg["TradeId"])
                    )
                )
                if (math.isclose(tracked_order.executed_amount_base, tracked_order.amount) or
                        tracked_order.executed_amount_base >= tracked_order.amount):
                    tracked_order.mark_as_filled()
                    self.logger().info(f"The {tracked_order.trade_type.name} order "
                                       f"{tracked_order.client_order_id} has completed "
                                       f"according to order status API")
                    event_tag = (MarketEvent.BuyOrderCompleted if tracked_order.trade_type is TradeType.BUY
                                 else MarketEvent.SellOrderCompleted)
                    event_class = (BuyOrderCompletedEvent if tracked_order.trade_type is TradeType.BUY
                                   else SellOrderCompletedEvent)
                    self.trigger_event(event_tag,
                                       event_class(self.current_timestamp,
                                                   tracked_order.client_order_id,
                                                   tracked_order.base_asset,
                                                   tracked_order.quote_asset,
                                                   tracked_order.executed_amount_base,
                                                   tracked_order.executed_amount_quote,
                                                   tracked_order.order_type,
                                                   tracked_order.exchange_order_id))
                    self.stop_tracking_order(tracked_order.client_order_id)

    async def all_trading_pairs(self) -> List[str]:
        # This method should be removed and instead we should implement _initialize_trading_pair_symbol_map
        return await NdaxAPIOrderBookDataSource.fetch_trading_pairs(
            domain=self._domain,
            throttler=self._throttler,
        )

    async def get_last_traded_prices(self, trading_pairs: List[str]) -> Dict[str, float]:
        # This method should be removed and instead we should implement _get_last_traded_price
        return await NdaxAPIOrderBookDataSource.get_last_traded_prices(
            trading_pairs=trading_pairs,
            domain=self._domain,
            throttler=self._throttler,
            shared_client=self._shared_client)<|MERGE_RESOLUTION|>--- conflicted
+++ resolved
@@ -242,13 +242,9 @@
         It starts tracking order book, polling trading rules,
         updating statuses and tracking user data.
         """
-<<<<<<< HEAD
-        self.order_book_tracker.start()
-=======
         self.logger().warning("This exchange connector does not provide trades feed. "
                               "Strategies which depend on it will not work properly.")
-        self._order_book_tracker.start()
->>>>>>> 1eb2577a
+        self.order_book_tracker.start()
         self._trading_rules_polling_task = safe_ensure_future(self._trading_rules_polling_loop())
         if self._trading_required:
             self._status_polling_task = safe_ensure_future(self._status_polling_loop())
