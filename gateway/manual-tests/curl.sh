# you need to install to programs: curl and envsubst

# You must the following values in your command line
# export ETH_ADDRESS='<put-your-public-key-here>'
# export AVALANCHE_ADDRESS='<put-your-public-key-here>'
<<<<<<< HEAD
# export BSC_ADDRESS='put-your-binance-smart-chain-key-here'
=======
# export NEAR_ADDRESS='<put-your-public-key-here'
>>>>>>> 785f7059

# -k is --insecure, this disables certificate verification and should only be
# used for local development and testing

# Config

curl -s -X GET -k --key $GATEWAY_KEY --cert $GATEWAY_CERT https://localhost:15888/ | jq

curl -s -X GET -k --key $GATEWAY_KEY --cert $GATEWAY_CERT https://localhost:15888/connectors | jq

curl -s -X POST -k --key $GATEWAY_KEY --cert $GATEWAY_CERT -H "Content-Type: application/json" -d "$(envsubst < ./requests/config_update.json)" https://localhost:15888/config/update | jq

# Network

curl -s -X GET -k --key $GATEWAY_KEY --cert $GATEWAY_CERT https://localhost:15888/network/status | jq

curl -s -X GET -k --key $GATEWAY_KEY --cert $GATEWAY_CERT "https://localhost:15888/network/status?chain=ethereum&network=kovan" | jq

curl -s -X GET -k --key $GATEWAY_KEY --cert $GATEWAY_CERT "https://localhost:15888/network/status?chain=avalanche&network=avalanche" | jq

curl -s -X GET -k --key $GATEWAY_KEY --cert $GATEWAY_CERT "https://localhost:15888/network/status?chain=harmony&network=harmony" | jq

curl -s -X GET -k --key $GATEWAY_KEY --cert $GATEWAY_CERT "https://localhost:15888/network/status?chain=cronos&network=mainnet" | jq

curl -s -X GET -k --key $GATEWAY_KEY --cert $GATEWAY_CERT https://localhost:15888/network/config | jq

curl -s -X POST -k --key $GATEWAY_KEY --cert $GATEWAY_CERT -H "Content-Type: application/json" -d "$(envsubst < ./requests/network_poll.json)" https://localhost:15888/network/poll | jq

curl -s -X GET -k --key $GATEWAY_KEY --cert $GATEWAY_CERT "https://localhost:15888/network/tokens?chain=ethereum&network=kovan" | jq

curl -s -X GET -k --key $GATEWAY_KEY --cert $GATEWAY_CERT "https://localhost:15888/network/tokens?chain=polygon&network=mumbai" | jq

curl -s -X POST -k --key $GATEWAY_KEY --cert $GATEWAY_CERT -H "Content-Type: application/json" -d "$(envsubst < ./requests/network_balances.json)" https://localhost:15888/network/balances | jq

curl -s -X POST -k --key $GATEWAY_KEY --cert $GATEWAY_CERT -H "Content-Type: application/json" -d "$(envsubst < ./requests/bsc_balances.json)" https://localhost:15888/network/balances | jq

curl -s -X GET -k --key $GATEWAY_KEY --cert $GATEWAY_CERT "https://localhost:15888/network/tokens?chain=cronos&network=mainnet" | jq

curl -s -X POST -k --key $GATEWAY_KEY --cert $GATEWAY_CERT -H "Content-Type: application/json" -d "$(envsubst < ./requests/cronos_balances.json)" https://localhost:15888/network/balances | jq

# Wallet

## add private keys
curl -s -X POST -k --key $GATEWAY_KEY --cert $GATEWAY_CERT -H "Content-Type: application/json" -d "$(envsubst < ./requests/add_ethereum_key.json)" https://localhost:15888/wallet/add | jq

curl -s -X POST -k --key $GATEWAY_KEY --cert $GATEWAY_CERT -H "Content-Type: application/json" -d "$(envsubst < ./requests/add_avalanche_key.json)" https://localhost:15888/wallet/add | jq

<<<<<<< HEAD
curl -s -X POST -k --key $GATEWAY_KEY --cert $GATEWAY_CERT -H "Content-Type: application/json" -d "$(envsubst < ./requests/add_bsc_key.json)" https://localhost:15888/wallet/add | jq
=======
curl -s -X POST -k --key $GATEWAY_KEY --cert $GATEWAY_CERT -H "Content-Type: application/json" -d "$(envsubst < ./requests/add_cronos_key.json)" https://localhost:15888/wallet/add | jq

curl -s -X POST -k --key $GATEWAY_KEY --cert $GATEWAY_CERT -H "Content-Type: application/json" -d "$(envsubst < ./requests/add_near_key.json)" https://localhost:15888/wallet/add | jq
>>>>>>> 785f7059

## read public keys
curl -s -X GET -k --key $GATEWAY_KEY --cert $GATEWAY_CERT https://localhost:15888/wallet | jq

## remove keys
curl -s -X DELETE -k --key $GATEWAY_KEY --cert $GATEWAY_CERT -H "Content-Type: application/json" -d "$(envsubst < ./requests/remove_ethereum_key.json)" https://localhost:15888/wallet/remove | jq

curl -s -X DELETE -k --key $GATEWAY_KEY --cert $GATEWAY_CERT -H "Content-Type: application/json" -d "$(envsubst < ./requests/remove_avalanche_key.json)" https://localhost:15888/wallet/remove | jq

<<<<<<< HEAD
curl -s -X DELETE -k --key $GATEWAY_KEY --cert $GATEWAY_CERT -H "Content-Type: application/json" -d "$(envsubst < ./requests/remove_bsc_key.json)" https://localhost:15888/wallet/remove | jq
=======
curl -s -X DELETE -k --key $GATEWAY_KEY --cert $GATEWAY_CERT -H "Content-Type: application/json" -d "$(envsubst < ./requests/remove_cronos_key.json)" https://localhost:15888/wallet/remove | jq

curl -s -X DELETE -k --key $GATEWAY_KEY --cert $GATEWAY_CERT -H "Content-Type: application/json" -d "$(envsubst < ./requests/remove_near_key.json)" https://localhost:15888/wallet/remove | jq
>>>>>>> 785f7059

# AMM

## price

curl -s -X POST -k --key $GATEWAY_KEY --cert $GATEWAY_CERT -H "Content-Type: application/json" -d "$(envsubst < ./requests/price_uniswap.json)" https://localhost:15888/amm/price | jq

curl -s -X POST -k --key $GATEWAY_KEY --cert $GATEWAY_CERT -H "Content-Type: application/json" -d "$(envsubst < ./requests/price_traderjoe.json)" https://localhost:15888/amm/price | jq

curl -s -X POST -k --key $GATEWAY_KEY --cert $GATEWAY_CERT -H "Content-Type: application/json" -d "$(envsubst < ./requests/price_dfk.json)" https://localhost:15888/amm/price

curl -s -X POST -k --key $GATEWAY_KEY --cert $GATEWAY_CERT -H "Content-Type: application/json" -d "$(envsubst < ./requests/price_defira.json)" https://localhost:15888/amm/price | jq

<<<<<<< HEAD
curl -s -X POST -k --key $GATEWAY_KEY --cert $GATEWAY_CERT -H "Content-Type: application/json" -d "$(envsubst < ./requests/price_bsc_pancakeswap.json)" https://localhost:15888/amm/price | jq

curl -s -X POST -k --key $GATEWAY_KEY --cert $GATEWAY_CERT -H "Content-Type: application/json" -d "$(envsubst < ./requests/price_bsc_sushiswap.json)" https://localhost:15888/amm/price | jq
=======
curl -s -X POST -k --key $GATEWAY_KEY --cert $GATEWAY_CERT -H "Content-Type: application/json" -d "$(envsubst < ./requests/price_mad_meerkat.json)" https://localhost:15888/amm/price | jq

curl -s -X POST -k --key $GATEWAY_KEY --cert $GATEWAY_CERT -H "Content-Type: application/json" -d "$(envsubst < ./requests/price_vvs.json)" https://localhost:15888/amm/price | jq

curl -s -X POST -k --key $GATEWAY_KEY --cert $GATEWAY_CERT -H "Content-Type: application/json" -d "$(envsubst < ./requests/price_ref.json)" https://localhost:15888/amm/price | jq
>>>>>>> 785f7059

## trade

curl -s -X POST -k --key $GATEWAY_KEY --cert $GATEWAY_CERT -H "Content-Type: application/json" -d "$(envsubst < ./requests/eth_uniswap_trade.json)" https://localhost:15888/amm/trade | jq

curl -s -X POST -k --key $GATEWAY_KEY --cert $GATEWAY_CERT -H "Content-Type: application/json" -d "$(envsubst < ./requests/avalanche_traderjoe_trade.json)" https://localhost:15888/amm/trade | jq

curl -s -X POST -k --key $GATEWAY_KEY --cert $GATEWAY_CERT -H "Content-Type: application/json" -d "$(envsubst < ./requests/harmony_dfk_trade.json)" https://localhost:15888/amm/trade | jq

curl -s -X POST -k --key $GATEWAY_KEY --cert $GATEWAY_CERT -H "Content-Type: application/json" -d "$(envsubst < ./requests/harmony_testnet_defira_trade.json)" https://localhost:15888/amm/trade | jq

<<<<<<< HEAD
curl -s -X POST -k --key $GATEWAY_KEY --cert $GATEWAY_CERT -H "Content-Type: application/json" -d "$(envsubst < ./requests/bsc_pancakeswap_trade.json)" https://localhost:15888/amm/trade | jq

curl -s -X POST -k --key $GATEWAY_KEY --cert $GATEWAY_CERT -H "Content-Type: application/json" -d "$(envsubst < ./requests/bsc_sushiswap_trade.json)" https://localhost:15888/amm/trade | jq
=======
curl -s -X POST -k --key $GATEWAY_KEY --cert $GATEWAY_CERT -H "Content-Type: application/json" -d "$(envsubst < ./requests/cronos_mmf_trade.json)" https://localhost:15888/amm/trade | jq

curl -s -X POST -k --key $GATEWAY_KEY --cert $GATEWAY_CERT -H "Content-Type: application/json" -d "$(envsubst < ./requests/cronos_vvs_trade.json)" https://localhost:15888/amm/trade | jq

curl -s -X POST -k --key $GATEWAY_KEY --cert $GATEWAY_CERT -H "Content-Type: application/json" -d "$(envsubst < ./requests/near_mainnet_ref_trade.json)" https://localhost:15888/amm/trade | jq
>>>>>>> 785f7059

## Perp - curie

### Market prices

curl -s -X POST -k --key $GATEWAY_KEY --cert $GATEWAY_CERT -H "Content-Type: application/json" -d "$(envsubst < ./requests/perp_prices.json)" https://localhost:15888/amm/perp/market-prices | jq

### Marker Status
curl -s -X POST -k --key $GATEWAY_KEY --cert $GATEWAY_CERT -H "Content-Type: application/json" -d "$(envsubst < ./requests/perp_prices.json)" https://localhost:15888/amm/perp/market-status | jq

### Marker pairs
curl -s -X POST -k --key $GATEWAY_KEY --cert $GATEWAY_CERT -H "Content-Type: application/json" -d "$(envsubst < ./requests/perp_prices.json)" https://localhost:15888/amm/perp/pairs | jq

### Positon status

curl -s -X POST -k --key $GATEWAY_KEY --cert $GATEWAY_CERT -H "Content-Type: application/json" -d "$(envsubst < ./requests/perp_position.json)" https://localhost:15888/amm/perp/position | jq

### Acct balance

curl -s -X POST -k --key $GATEWAY_KEY --cert $GATEWAY_CERT -H "Content-Type: application/json" -d "$(envsubst < ./requests/perp_position.json)" https://localhost:15888/amm/perp/balance | jq

### Open position

curl -s -X POST -k --key $GATEWAY_KEY --cert $GATEWAY_CERT -H "Content-Type: application/json" -d "$(envsubst < ./requests/perp_trade_open.json)" https://localhost:15888/amm/perp/open | jq

### Close position

curl -s -X POST -k --key $GATEWAY_KEY --cert $GATEWAY_CERT -H "Content-Type: application/json" -d "$(envsubst < ./requests/perp_position.json)" https://localhost:15888/amm/perp/close | jq

## Lping

### add liquidity

curl -s -X POST -k --key $GATEWAY_KEY --cert $GATEWAY_CERT -H "Content-Type: application/json" -d "$(envsubst < ./requests/eth_uniswap_add_liquidity.json)" https://localhost:15888/amm/liquidity/add | jq

### remove liquidity

curl -s -X POST -k --key $GATEWAY_KEY --cert $GATEWAY_CERT -H "Content-Type: application/json" -d "$(envsubst < ./requests/eth_uniswap_position.json)" https://localhost:15888/amm/liquidity/remove | jq

### collect fees

curl -s -X POST -k --key $GATEWAY_KEY --cert $GATEWAY_CERT -H "Content-Type: application/json" -d "$(envsubst < ./requests/eth_uniswap_position.json)" https://localhost:15888/amm/liquidity/collect_fees | jq

### get position

curl -s -X POST -k --key $GATEWAY_KEY --cert $GATEWAY_CERT -H "Content-Type: application/json" -d "$(envsubst < ./requests/eth_uniswap_position.json)" https://localhost:15888/amm/liquidity/position | jq

### get pool price

curl -s -X POST -k --key $GATEWAY_KEY --cert $GATEWAY_CERT -H "Content-Type: application/json" -d "$(envsubst < ./requests/eth_uniswap_pool_price.json)" https://localhost:15888/amm/liquidity/price | jq

# EVM

## nonce
curl -s -X POST -k --key $GATEWAY_KEY --cert $GATEWAY_CERT -H "Content-Type: application/json" -d "$(envsubst < ./requests/eth_nonce.json)" https://localhost:15888/evm/nonce | jq

curl -s -X POST -k --key $GATEWAY_KEY --cert $GATEWAY_CERT -H "Content-Type: application/json" -d "$(envsubst < ./requests/avalanche_nonce.json)" https://localhost:15888/evm/nonce | jq

<<<<<<< HEAD
curl -s -X POST -k --key $GATEWAY_KEY --cert $GATEWAY_CERT -H "Content-Type: application/json" -d "$(envsubst < ./requests/bsc_nonce.json)" https://localhost:15888/evm/nonce | jq
=======
curl -s -X POST -k --key $GATEWAY_KEY --cert $GATEWAY_CERT -H "Content-Type: application/json" -d "$(envsubst < ./requests/cronos_nonce.json)" https://localhost:15888/evm/nonce | jq
>>>>>>> 785f7059

## allowances

curl -s -X POST -k --key $GATEWAY_KEY --cert $GATEWAY_CERT -H "Content-Type: application/json" -d "$(envsubst < ./requests/eth_allowances.json)" https://localhost:15888/evm/allowances | jq

## approve

curl -s -X POST -k --key $GATEWAY_KEY --cert $GATEWAY_CERT -H "Content-Type: application/json" -d "$(envsubst < ./requests/eth_approve.json)" https://localhost:15888/evm/approve | jq

curl -s -X POST -k --key $GATEWAY_KEY --cert $GATEWAY_CERT -H "Content-Type: application/json" -d "$(envsubst < ./requests/eth_perp_approve.json)" https://localhost:15888/evm/approve | jq

curl -s -X POST -k --key $GATEWAY_KEY --cert $GATEWAY_CERT -H "Content-Type: application/json" -d "$(envsubst < ./requests/avalanche_approve.json)" https://localhost:15888/evm/approve | jq

<<<<<<< HEAD
curl -s -X POST -k --key $GATEWAY_KEY --cert $GATEWAY_CERT -H "Content-Type: application/json" -d "$(envsubst < ./requests/bsc_approve.json)" https://localhost:15888/evm/approve | jq
=======
curl -s -X POST -k --key $GATEWAY_KEY --cert $GATEWAY_CERT -H "Content-Type: application/json" -d "$(envsubst < ./requests/cronos_approve.json)" https://localhost:15888/evm/approve | jq
>>>>>>> 785f7059

# Solana

## config
curl -s -X GET -k --key $GATEWAY_KEY --cert $GATEWAY_CERT https://localhost:15888/solana | jq

## get config
curl -s -X GET -k --key $GATEWAY_KEY --cert $GATEWAY_CERT -H "Content-Type: application/json" -d "$(envsubst < ./requests/solana_get_root.json)" https://localhost:15888/solana | jq

## get balances
curl -s -X GET -k --key $GATEWAY_KEY --cert $GATEWAY_CERT -H "Content-Type: application/json" -d "$(envsubst < ./requests/solana_get_balances.json)" https://localhost:15888/solana/balances | jq

## get token
curl -s -X GET -k --key $GATEWAY_KEY --cert $GATEWAY_CERT -H "Content-Type: application/json" -d "$(envsubst < ./requests/solana_get_token.json)" https://localhost:15888/solana/token | jq

## post token
curl -s -X POST -k --key $GATEWAY_KEY --cert $GATEWAY_CERT -H "Content-Type: application/json" -d "$(envsubst < ./requests/solana_post_token.json)" https://localhost:15888/solana/token | jq

## post poll
curl -s -X POST -k --key $GATEWAY_KEY --cert $GATEWAY_CERT -H "Content-Type: application/json" -d "$(envsubst < ./requests/solana_post_poll.json)" https://localhost:15888/solana/poll | jq


# NEAR

## get balances
curl -s -X POST -k --key $GATEWAY_KEY --cert $GATEWAY_CERT -H "Content-Type: application/json" -d "$(envsubst < ./requests/near_network_balances.json)" https://localhost:15888/near/balances | jq

## get token
curl -s -X GET -k --key $GATEWAY_KEY --cert $GATEWAY_CERT "https://localhost:15888/near/tokens?chain=near&network=testnet" | jq

## post poll
curl -s -X POST -k --key $GATEWAY_KEY --cert $GATEWAY_CERT -H "Content-Type: application/json" -d "$(envsubst < ./requests/near_post_poll.json)" https://localhost:15888/near/poll | jq


# CLOB

## get config
curl -s -X GET -k --key $GATEWAY_KEY --cert $GATEWAY_CERT -H "Content-Type: application/json" -d "$(envsubst < ./requests/clob_get_root.json)" https://localhost:15888/clob | jq

## get markets
curl -s -X GET -k --key $GATEWAY_KEY --cert $GATEWAY_CERT -H "Content-Type: application/json" -d "$(envsubst < ./requests/clob_get_markets.json)" https://localhost:15888/clob/markets | jq

## get order books
curl -s -X GET -k --key $GATEWAY_KEY --cert $GATEWAY_CERT -H "Content-Type: application/json" -d "$(envsubst < ./requests/clob_get_order_books.json)" https://localhost:15888/clob/orderBooks | jq

## get tickers
curl -s -X GET -k --key $GATEWAY_KEY --cert $GATEWAY_CERT -H "Content-Type: application/json" -d "$(envsubst < ./requests/clob_get_tickers.json)" https://localhost:15888/clob/tickers | jq

## get orders
curl -s -X GET -k --key $GATEWAY_KEY --cert $GATEWAY_CERT -H "Content-Type: application/json" -d "$(envsubst < ./requests/clob_get_orders.json)" https://localhost:15888/clob/orders | jq

## post orders
curl -s -X POST -k --key $GATEWAY_KEY --cert $GATEWAY_CERT -H "Content-Type: application/json" -d "$(envsubst < ./requests/clob_post_orders.json)" https://localhost:15888/clob/orders | jq

## delete orders
curl -s -X DELETE -k --key $GATEWAY_KEY --cert $GATEWAY_CERT -H "Content-Type: application/json" -d "$(envsubst < ./requests/clob_delete_orders.json)" https://localhost:15888/clob/orders | jq

## get open orders
curl -s -X GET -k --key $GATEWAY_KEY --cert $GATEWAY_CERT -H "Content-Type: application/json" -d "$(envsubst < ./requests/clob_get_open_orders.json)" https://localhost:15888/clob/orders/open | jq

## get filled orders
curl -s -X GET -k --key $GATEWAY_KEY --cert $GATEWAY_CERT -H "Content-Type: application/json" -d "$(envsubst < ./requests/clob_get_filled_orders.json)" https://localhost:15888/clob/orders/filled | jq

## post settle funds
curl -s -X POST -k --key $GATEWAY_KEY --cert $GATEWAY_CERT -H "Content-Type: application/json" -d "$(envsubst < ./requests/clob_post_settle_funds.json)" https://localhost:15888/clob/settleFunds | jq

# Serum

## get config
curl -s -X GET -k --key $GATEWAY_KEY --cert $GATEWAY_CERT -H "Content-Type: application/json" -d "$(envsubst < ./requests/serum_get_root.json)" https://localhost:15888/serum | jq

## get markets
curl -s -X GET -k --key $GATEWAY_KEY --cert $GATEWAY_CERT -H "Content-Type: application/json" -d "$(envsubst < ./requests/serum_get_markets.json)" https://localhost:15888/serum/markets | jq

## get order books
curl -s -X GET -k --key $GATEWAY_KEY --cert $GATEWAY_CERT -H "Content-Type: application/json" -d "$(envsubst < ./requests/serum_get_order_books.json)" https://localhost:15888/serum/orderBooks | jq

## get tickers
curl -s -X GET -k --key $GATEWAY_KEY --cert $GATEWAY_CERT -H "Content-Type: application/json" -d "$(envsubst < ./requests/serum_get_tickers.json)" https://localhost:15888/serum/tickers | jq

## get orders
curl -s -X GET -k --key $GATEWAY_KEY --cert $GATEWAY_CERT -H "Content-Type: application/json" -d "$(envsubst < ./requests/serum_get_orders.json)" https://localhost:15888/serum/orders | jq

## post orders
curl -s -X POST -k --key $GATEWAY_KEY --cert $GATEWAY_CERT -H "Content-Type: application/json" -d "$(envsubst < ./requests/serum_post_orders.json)" https://localhost:15888/serum/orders | jq

## delete orders
curl -s -X DELETE -k --key $GATEWAY_KEY --cert $GATEWAY_CERT -H "Content-Type: application/json" -d "$(envsubst < ./requests/serum_delete_orders.json)" https://localhost:15888/serum/orders | jq

## get open orders
curl -s -X GET -k --key $GATEWAY_KEY --cert $GATEWAY_CERT -H "Content-Type: application/json" -d "$(envsubst < ./requests/serum_get_open_orders.json)" https://localhost:15888/serum/orders/open | jq

## get filled orders
curl -s -X GET -k --key $GATEWAY_KEY --cert $GATEWAY_CERT -H "Content-Type: application/json" -d "$(envsubst < ./requests/serum_get_filled_orders.json)" https://localhost:15888/serum/orders/filled | jq

## post settle funds
curl -s -X POST -k --key $GATEWAY_KEY --cert $GATEWAY_CERT -H "Content-Type: application/json" -d "$(envsubst < ./requests/serum_post_settle_funds.json)" https://localhost:15888/serum/settleFunds | jq<|MERGE_RESOLUTION|>--- conflicted
+++ resolved
@@ -3,11 +3,8 @@
 # You must the following values in your command line
 # export ETH_ADDRESS='<put-your-public-key-here>'
 # export AVALANCHE_ADDRESS='<put-your-public-key-here>'
-<<<<<<< HEAD
+# export NEAR_ADDRESS='<put-your-public-key-here'
 # export BSC_ADDRESS='put-your-binance-smart-chain-key-here'
-=======
-# export NEAR_ADDRESS='<put-your-public-key-here'
->>>>>>> 785f7059
 
 # -k is --insecure, this disables certificate verification and should only be
 # used for local development and testing
@@ -40,11 +37,11 @@
 
 curl -s -X GET -k --key $GATEWAY_KEY --cert $GATEWAY_CERT "https://localhost:15888/network/tokens?chain=polygon&network=mumbai" | jq
 
+curl -s -X GET -k --key $GATEWAY_KEY --cert $GATEWAY_CERT "https://localhost:15888/network/tokens?chain=cronos&network=mainnet" | jq
+
 curl -s -X POST -k --key $GATEWAY_KEY --cert $GATEWAY_CERT -H "Content-Type: application/json" -d "$(envsubst < ./requests/network_balances.json)" https://localhost:15888/network/balances | jq
 
 curl -s -X POST -k --key $GATEWAY_KEY --cert $GATEWAY_CERT -H "Content-Type: application/json" -d "$(envsubst < ./requests/bsc_balances.json)" https://localhost:15888/network/balances | jq
-
-curl -s -X GET -k --key $GATEWAY_KEY --cert $GATEWAY_CERT "https://localhost:15888/network/tokens?chain=cronos&network=mainnet" | jq
 
 curl -s -X POST -k --key $GATEWAY_KEY --cert $GATEWAY_CERT -H "Content-Type: application/json" -d "$(envsubst < ./requests/cronos_balances.json)" https://localhost:15888/network/balances | jq
 
@@ -55,13 +52,11 @@
 
 curl -s -X POST -k --key $GATEWAY_KEY --cert $GATEWAY_CERT -H "Content-Type: application/json" -d "$(envsubst < ./requests/add_avalanche_key.json)" https://localhost:15888/wallet/add | jq
 
-<<<<<<< HEAD
+curl -s -X POST -k --key $GATEWAY_KEY --cert $GATEWAY_CERT -H "Content-Type: application/json" -d "$(envsubst < ./requests/add_cronos_key.json)" https://localhost:15888/wallet/add | jq
+
+curl -s -X POST -k --key $GATEWAY_KEY --cert $GATEWAY_CERT -H "Content-Type: application/json" -d "$(envsubst < ./requests/add_near_key.json)" https://localhost:15888/wallet/add | jq
+
 curl -s -X POST -k --key $GATEWAY_KEY --cert $GATEWAY_CERT -H "Content-Type: application/json" -d "$(envsubst < ./requests/add_bsc_key.json)" https://localhost:15888/wallet/add | jq
-=======
-curl -s -X POST -k --key $GATEWAY_KEY --cert $GATEWAY_CERT -H "Content-Type: application/json" -d "$(envsubst < ./requests/add_cronos_key.json)" https://localhost:15888/wallet/add | jq
-
-curl -s -X POST -k --key $GATEWAY_KEY --cert $GATEWAY_CERT -H "Content-Type: application/json" -d "$(envsubst < ./requests/add_near_key.json)" https://localhost:15888/wallet/add | jq
->>>>>>> 785f7059
 
 ## read public keys
 curl -s -X GET -k --key $GATEWAY_KEY --cert $GATEWAY_CERT https://localhost:15888/wallet | jq
@@ -71,13 +66,11 @@
 
 curl -s -X DELETE -k --key $GATEWAY_KEY --cert $GATEWAY_CERT -H "Content-Type: application/json" -d "$(envsubst < ./requests/remove_avalanche_key.json)" https://localhost:15888/wallet/remove | jq
 
-<<<<<<< HEAD
+curl -s -X DELETE -k --key $GATEWAY_KEY --cert $GATEWAY_CERT -H "Content-Type: application/json" -d "$(envsubst < ./requests/remove_cronos_key.json)" https://localhost:15888/wallet/remove | jq
+
+curl -s -X DELETE -k --key $GATEWAY_KEY --cert $GATEWAY_CERT -H "Content-Type: application/json" -d "$(envsubst < ./requests/remove_near_key.json)" https://localhost:15888/wallet/remove | jq
+
 curl -s -X DELETE -k --key $GATEWAY_KEY --cert $GATEWAY_CERT -H "Content-Type: application/json" -d "$(envsubst < ./requests/remove_bsc_key.json)" https://localhost:15888/wallet/remove | jq
-=======
-curl -s -X DELETE -k --key $GATEWAY_KEY --cert $GATEWAY_CERT -H "Content-Type: application/json" -d "$(envsubst < ./requests/remove_cronos_key.json)" https://localhost:15888/wallet/remove | jq
-
-curl -s -X DELETE -k --key $GATEWAY_KEY --cert $GATEWAY_CERT -H "Content-Type: application/json" -d "$(envsubst < ./requests/remove_near_key.json)" https://localhost:15888/wallet/remove | jq
->>>>>>> 785f7059
 
 # AMM
 
@@ -91,17 +84,15 @@
 
 curl -s -X POST -k --key $GATEWAY_KEY --cert $GATEWAY_CERT -H "Content-Type: application/json" -d "$(envsubst < ./requests/price_defira.json)" https://localhost:15888/amm/price | jq
 
-<<<<<<< HEAD
+curl -s -X POST -k --key $GATEWAY_KEY --cert $GATEWAY_CERT -H "Content-Type: application/json" -d "$(envsubst < ./requests/price_mad_meerkat.json)" https://localhost:15888/amm/price | jq
+
+curl -s -X POST -k --key $GATEWAY_KEY --cert $GATEWAY_CERT -H "Content-Type: application/json" -d "$(envsubst < ./requests/price_vvs.json)" https://localhost:15888/amm/price | jq
+
+curl -s -X POST -k --key $GATEWAY_KEY --cert $GATEWAY_CERT -H "Content-Type: application/json" -d "$(envsubst < ./requests/price_ref.json)" https://localhost:15888/amm/price | jq
+
 curl -s -X POST -k --key $GATEWAY_KEY --cert $GATEWAY_CERT -H "Content-Type: application/json" -d "$(envsubst < ./requests/price_bsc_pancakeswap.json)" https://localhost:15888/amm/price | jq
 
 curl -s -X POST -k --key $GATEWAY_KEY --cert $GATEWAY_CERT -H "Content-Type: application/json" -d "$(envsubst < ./requests/price_bsc_sushiswap.json)" https://localhost:15888/amm/price | jq
-=======
-curl -s -X POST -k --key $GATEWAY_KEY --cert $GATEWAY_CERT -H "Content-Type: application/json" -d "$(envsubst < ./requests/price_mad_meerkat.json)" https://localhost:15888/amm/price | jq
-
-curl -s -X POST -k --key $GATEWAY_KEY --cert $GATEWAY_CERT -H "Content-Type: application/json" -d "$(envsubst < ./requests/price_vvs.json)" https://localhost:15888/amm/price | jq
-
-curl -s -X POST -k --key $GATEWAY_KEY --cert $GATEWAY_CERT -H "Content-Type: application/json" -d "$(envsubst < ./requests/price_ref.json)" https://localhost:15888/amm/price | jq
->>>>>>> 785f7059
 
 ## trade
 
@@ -113,17 +104,15 @@
 
 curl -s -X POST -k --key $GATEWAY_KEY --cert $GATEWAY_CERT -H "Content-Type: application/json" -d "$(envsubst < ./requests/harmony_testnet_defira_trade.json)" https://localhost:15888/amm/trade | jq
 
-<<<<<<< HEAD
+curl -s -X POST -k --key $GATEWAY_KEY --cert $GATEWAY_CERT -H "Content-Type: application/json" -d "$(envsubst < ./requests/cronos_mmf_trade.json)" https://localhost:15888/amm/trade | jq
+
+curl -s -X POST -k --key $GATEWAY_KEY --cert $GATEWAY_CERT -H "Content-Type: application/json" -d "$(envsubst < ./requests/cronos_vvs_trade.json)" https://localhost:15888/amm/trade | jq
+
+curl -s -X POST -k --key $GATEWAY_KEY --cert $GATEWAY_CERT -H "Content-Type: application/json" -d "$(envsubst < ./requests/near_mainnet_ref_trade.json)" https://localhost:15888/amm/trade | jq
+
 curl -s -X POST -k --key $GATEWAY_KEY --cert $GATEWAY_CERT -H "Content-Type: application/json" -d "$(envsubst < ./requests/bsc_pancakeswap_trade.json)" https://localhost:15888/amm/trade | jq
 
 curl -s -X POST -k --key $GATEWAY_KEY --cert $GATEWAY_CERT -H "Content-Type: application/json" -d "$(envsubst < ./requests/bsc_sushiswap_trade.json)" https://localhost:15888/amm/trade | jq
-=======
-curl -s -X POST -k --key $GATEWAY_KEY --cert $GATEWAY_CERT -H "Content-Type: application/json" -d "$(envsubst < ./requests/cronos_mmf_trade.json)" https://localhost:15888/amm/trade | jq
-
-curl -s -X POST -k --key $GATEWAY_KEY --cert $GATEWAY_CERT -H "Content-Type: application/json" -d "$(envsubst < ./requests/cronos_vvs_trade.json)" https://localhost:15888/amm/trade | jq
-
-curl -s -X POST -k --key $GATEWAY_KEY --cert $GATEWAY_CERT -H "Content-Type: application/json" -d "$(envsubst < ./requests/near_mainnet_ref_trade.json)" https://localhost:15888/amm/trade | jq
->>>>>>> 785f7059
 
 ## Perp - curie
 
@@ -182,11 +171,9 @@
 
 curl -s -X POST -k --key $GATEWAY_KEY --cert $GATEWAY_CERT -H "Content-Type: application/json" -d "$(envsubst < ./requests/avalanche_nonce.json)" https://localhost:15888/evm/nonce | jq
 
-<<<<<<< HEAD
+curl -s -X POST -k --key $GATEWAY_KEY --cert $GATEWAY_CERT -H "Content-Type: application/json" -d "$(envsubst < ./requests/cronos_nonce.json)" https://localhost:15888/evm/nonce | jq
+
 curl -s -X POST -k --key $GATEWAY_KEY --cert $GATEWAY_CERT -H "Content-Type: application/json" -d "$(envsubst < ./requests/bsc_nonce.json)" https://localhost:15888/evm/nonce | jq
-=======
-curl -s -X POST -k --key $GATEWAY_KEY --cert $GATEWAY_CERT -H "Content-Type: application/json" -d "$(envsubst < ./requests/cronos_nonce.json)" https://localhost:15888/evm/nonce | jq
->>>>>>> 785f7059
 
 ## allowances
 
@@ -200,11 +187,9 @@
 
 curl -s -X POST -k --key $GATEWAY_KEY --cert $GATEWAY_CERT -H "Content-Type: application/json" -d "$(envsubst < ./requests/avalanche_approve.json)" https://localhost:15888/evm/approve | jq
 
-<<<<<<< HEAD
+curl -s -X POST -k --key $GATEWAY_KEY --cert $GATEWAY_CERT -H "Content-Type: application/json" -d "$(envsubst < ./requests/cronos_approve.json)" https://localhost:15888/evm/approve | jq
+
 curl -s -X POST -k --key $GATEWAY_KEY --cert $GATEWAY_CERT -H "Content-Type: application/json" -d "$(envsubst < ./requests/bsc_approve.json)" https://localhost:15888/evm/approve | jq
-=======
-curl -s -X POST -k --key $GATEWAY_KEY --cert $GATEWAY_CERT -H "Content-Type: application/json" -d "$(envsubst < ./requests/cronos_approve.json)" https://localhost:15888/evm/approve | jq
->>>>>>> 785f7059
 
 # Solana
 
